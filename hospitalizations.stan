--- conflicted
+++ resolved
@@ -60,7 +60,6 @@
 
 parameters {
   /* hospitalization rates and hospitalization delay */
-<<<<<<< HEAD
   vector<lower = 0>[n_age_group] mean_hosp_rate;                 // hospitalization rates with random effect 
   vector<lower = 0>[n_age_group] sigma_hosp_rate;
   matrix<lower = 0>[n_age_group,n_municipality] hosp_rate;       // Can be slightly improved by making array of rowvectors
@@ -68,13 +67,6 @@
   vector<lower=0,upper=1>[n_age_group] prevention_vax;
 }
 
-=======
-  real<lower = 0> mean_hosp_rate;                                      // hospitalization rates with random effect
-  real<lower = 0> sigma_hosp_rate;                                     // hospitalization rates with random effect
-  vector<lower = 0>[n_municipality] hosp_rate;                 // hospitalization rates with random effect 
-  real<lower = 0, upper = 1> prevention_vax;
- }
->>>>>>> 679d04c0
 
 model {
   vector[n] sum_load = exp( log(10) *(load - ref_load));
@@ -98,7 +90,6 @@
     hosp_rate[i,] ~ gamma(sigma_hosp_rate[i] * mean_hosp_rate[i], sigma_hosp_rate[i]);
  }
 
-<<<<<<< HEAD
   hosp_parameter = hosp_rate_vector .*
                     (1 - prevention_vax_vector .* percentage_vax_delay) .*
                     sum_load .*
@@ -135,10 +126,4 @@
 //                         poisson_rng(expected_hospitalizations_cf[date[i],municipality[i],age_group[i]]);
 //   }
 // 
-// }
-=======
-    expected_hospitalizations[date[i],municipality[i]] = expected_hospitalizations[date[i],municipality[i]] + hosp_parameter[i];
-    simulated_hospitalizations[date[i],municipality[i]] = simulated_hospitalizations[date[i],municipality[i]] + poisson_rng(hosp_parameter[i]);
-  }
-}
->>>>>>> 679d04c0
+// }